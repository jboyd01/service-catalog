--- conflicted
+++ resolved
@@ -40,30 +40,9 @@
           make verify-docs
         else
           echo "Running full build"
-<<<<<<< HEAD
-          make verify build svcat build-integration build-e2e test
-        fi
-      env: GO_VERSION=1.10
-    # Cross Build Check
-    - stage: test
-      script:
-      - |
-        if (( $DOCS_ONLY != 0 )); then
-          make images-all
-        fi
-      env: XBUILD_SERVER=true
-    - stage: test
-      script:
-      - |
-        if (( $DOCS_ONLY != 0 )); then
-          make svcat-all
-        fi
-      env: XBUILD_CLIENT=true
-=======
           make verify build svcat build-integration build-e2e test-integration
         fi
       env: GO_VERSION=1.10
->>>>>>> f6f0e41f
     # Doc Site svc-cat.io
     - stage: test
       script:
