/*
Copyright 2018 The Kubernetes Authors.

Licensed under the Apache License, Version 2.0 (the "License");
you may not use this file except in compliance with the License.
You may obtain a copy of the License at

    http://www.apache.org/licenses/LICENSE-2.0

Unless required by applicable law or agreed to in writing, software
distributed under the License is distributed on an "AS IS" BASIS,
WITHOUT WARRANTIES OR CONDITIONS OF ANY KIND, either express or implied.
See the License for the specific language governing permissions and
limitations under the License.
*/

package servicecatalog

import (
	"fmt"
	"math"
	"strings"
	"sync"
	"time"

	"github.com/hashicorp/go-multierror"
	"github.com/kubernetes-incubator/service-catalog/pkg/apis/servicecatalog/v1beta1"
	"github.com/pkg/errors"
	"k8s.io/apimachinery/pkg/apis/meta/v1"
	"k8s.io/apimachinery/pkg/types"
	"k8s.io/apimachinery/pkg/util/wait"
)

// RetrieveBindings lists all bindings in a namespace.
func (sdk *SDK) RetrieveBindings(ns string) (*v1beta1.ServiceBindingList, error) {
	bindings, err := sdk.ServiceCatalog().ServiceBindings(ns).List(v1.ListOptions{})
	if err != nil {
		return nil, errors.Wrapf(err, "unable to list bindings in %s", ns)
	}

	return bindings, nil
}

// RetrieveBinding gets a binding by its name.
func (sdk *SDK) RetrieveBinding(ns, name string) (*v1beta1.ServiceBinding, error) {
	binding, err := sdk.ServiceCatalog().ServiceBindings(ns).Get(name, v1.GetOptions{})
	if err != nil {
		return nil, errors.Wrapf(err, "unable to get binding '%s.%s'", ns, name)
	}
	return binding, nil
}

// RetrieveBindingsByInstance gets all child bindings for an instance.
func (sdk *SDK) RetrieveBindingsByInstance(instance *v1beta1.ServiceInstance,
) ([]v1beta1.ServiceBinding, error) {
	// Not using a filtered list operation because it's not supported yet.
	results, err := sdk.ServiceCatalog().ServiceBindings(instance.Namespace).List(v1.ListOptions{})
	if err != nil {
		return nil, errors.Wrap(err, "unable to search bindings")
	}

	var bindings []v1beta1.ServiceBinding
	for _, binding := range results.Items {
		if binding.Spec.ServiceInstanceRef.Name == instance.Name {
			bindings = append(bindings, binding)
		}
	}

	return bindings, nil
}

// Bind an instance to a secret.
func (sdk *SDK) Bind(namespace, bindingName, externalID, instanceName, secretName string,
	params interface{}, secrets map[string]string) (*v1beta1.ServiceBinding, error) {

	// Manually defaulting the name of the binding
	// I'm not doing the same for the secret since the API handles defaulting that value.
	if bindingName == "" {
		bindingName = instanceName
	}

	request := &v1beta1.ServiceBinding{
		ObjectMeta: v1.ObjectMeta{
			Name:      bindingName,
			Namespace: namespace,
		},
		Spec: v1beta1.ServiceBindingSpec{
			ExternalID: externalID,
			ServiceInstanceRef: v1beta1.LocalObjectReference{
				Name: instanceName,
			},
			SecretName:     secretName,
			Parameters:     BuildParameters(params),
			ParametersFrom: BuildParametersFrom(secrets),
		},
	}

	result, err := sdk.ServiceCatalog().ServiceBindings(namespace).Create(request)
	if err != nil {
		return nil, errors.Wrap(err, "bind request failed")
	}

	return result, nil
}

// Unbind deletes all bindings associated to an instance.
func (sdk *SDK) Unbind(ns, instanceName string) ([]types.NamespacedName, error) {
	instance, err := sdk.RetrieveInstance(ns, instanceName)
	if err != nil {
		return nil, err
	}
	bindings, err := sdk.RetrieveBindingsByInstance(instance)
	if err != nil {
		return nil, err
	}

	namespacedNames := []types.NamespacedName{}
	for _, b := range bindings {
		namespacedNames = append(namespacedNames, types.NamespacedName{Namespace: b.Namespace, Name: b.Name})
	}
	return sdk.DeleteBindings(namespacedNames)
}

// DeleteBindings deletes bindings by name.
func (sdk *SDK) DeleteBindings(bindings []types.NamespacedName) ([]types.NamespacedName, error) {
	var g sync.WaitGroup
	errs := make(chan error, len(bindings))
	deletedBindings := make(chan types.NamespacedName, len(bindings))
	for _, binding := range bindings {
		g.Add(1)
		go func(binding types.NamespacedName) {
			defer g.Done()
			err := sdk.DeleteBinding(binding.Namespace, binding.Name)
			if err == nil {
				deletedBindings <- binding
			}
			errs <- err
		}(binding)
	}

	g.Wait()
	close(errs)
	close(deletedBindings)

	// Collect any errors that occurred into a single formatted error
	bindErr := &multierror.Error{
		ErrorFormat: func(errors []error) string {
			return joinErrors("error:", errors, "\n  ")
		},
	}
	for err := range errs {
		bindErr = multierror.Append(bindErr, err)
	}

	//Range over the deleted bindings to build a slice to return
	deleted := []types.NamespacedName(nil)
	for b := range deletedBindings {
		deleted = append(deleted, b)
	}
	return deleted, bindErr.ErrorOrNil()
}

// DeleteBinding by name.
func (sdk *SDK) DeleteBinding(ns, bindingName string) error {
	err := sdk.ServiceCatalog().ServiceBindings(ns).Delete(bindingName, &v1.DeleteOptions{})
	if err != nil {
		return errors.Wrapf(err, "remove binding %s/%s failed", ns, bindingName)
	}
	return nil
}

func joinErrors(groupMsg string, errors []error, sep string, a ...interface{}) string {
	if len(errors) == 0 {
		return ""
	}

	msgs := make([]string, 0, len(errors)+1)
	msgs = append(msgs, fmt.Sprintf(groupMsg, a...))
	for _, err := range errors {
		msgs = append(msgs, err.Error())
	}

	return strings.Join(msgs, sep)
}

// BindingParentHierarchy retrieves all ancestor resources of a binding.
func (sdk *SDK) BindingParentHierarchy(binding *v1beta1.ServiceBinding,
) (*v1beta1.ServiceInstance, *v1beta1.ClusterServiceClass, *v1beta1.ClusterServicePlan, *v1beta1.ClusterServiceBroker, error) {
	instance, err := sdk.RetrieveInstanceByBinding(binding)
	if err != nil {
		return nil, nil, nil, nil, err
	}

	class, plan, err := sdk.InstanceToServiceClassAndPlan(instance)
	if err != nil {
		return nil, nil, nil, nil, err
	}

	broker, err := sdk.RetrieveBrokerByClass(class)
	if err != nil {
		return nil, nil, nil, nil, err
	}

	return instance, class, plan, broker, nil
}

// GetBindingStatusCondition returns the last condition on a binding status.
// When no conditions exist, an empty condition is returned.
func GetBindingStatusCondition(status v1beta1.ServiceBindingStatus) v1beta1.ServiceBindingCondition {
	if len(status.Conditions) > 0 {
		return status.Conditions[len(status.Conditions)-1]
	}
	return v1beta1.ServiceBindingCondition{}
}

// WaitForBinding waits for the instance to complete the current operation (or fail).
func (sdk *SDK) WaitForBinding(ns, name string, interval time.Duration, timeout *time.Duration) (binding *v1beta1.ServiceBinding, err error) {
	if timeout == nil {
		notimeout := time.Duration(math.MaxInt64)
		timeout = &notimeout
	}

	err = wait.PollImmediate(interval, *timeout,
		func() (bool, error) {
			binding, err = sdk.RetrieveBinding(ns, name)
			if err != nil {
				return true, err
			}

			if len(binding.Status.Conditions) == 0 {
				return false, nil
			}

			isDone := (sdk.IsBindingReady(binding) || sdk.IsBindingFailed(binding)) && !binding.Status.AsyncOpInProgress
			return isDone, nil
		},
	)

	return binding, err
}

// IsBindingReady returns true if the instance is in the Ready status.
func (sdk *SDK) IsBindingReady(binding *v1beta1.ServiceBinding) bool {
	return sdk.bindingHasStatus(binding, v1beta1.ServiceBindingConditionReady)
}

// IsBindingFailed returns true if the instance is in the Failed status.
func (sdk *SDK) IsBindingFailed(binding *v1beta1.ServiceBinding) bool {
	return sdk.bindingHasStatus(binding, v1beta1.ServiceBindingConditionFailed)
}

// BindingHasStatus returns if the instance is in the specified status.
<<<<<<< HEAD
func (sdk *SDK) BindingHasStatus(binding *v1beta1.ServiceBinding, status v1beta1.ServiceBindingConditionType) bool {
=======
func (sdk *SDK) bindingHasStatus(binding *v1beta1.ServiceBinding, status v1beta1.ServiceBindingConditionType) bool {
>>>>>>> f6f0e41f
	if binding == nil {
		return false
	}

	for _, cond := range binding.Status.Conditions {
		if cond.Type == status &&
			cond.Status == v1beta1.ConditionTrue {
			return true
		}
	}

	return false
}<|MERGE_RESOLUTION|>--- conflicted
+++ resolved
@@ -250,11 +250,7 @@
 }
 
 // BindingHasStatus returns if the instance is in the specified status.
-<<<<<<< HEAD
-func (sdk *SDK) BindingHasStatus(binding *v1beta1.ServiceBinding, status v1beta1.ServiceBindingConditionType) bool {
-=======
 func (sdk *SDK) bindingHasStatus(binding *v1beta1.ServiceBinding, status v1beta1.ServiceBindingConditionType) bool {
->>>>>>> f6f0e41f
 	if binding == nil {
 		return false
 	}
