--- conflicted
+++ resolved
@@ -20,10 +20,7 @@
 	stderrors "errors"
 	"fmt"
 	"net/url"
-<<<<<<< HEAD
-=======
 	"sync"
->>>>>>> f6f0e41f
 	"time"
 
 	"github.com/golang/glog"
@@ -38,10 +35,7 @@
 	"k8s.io/apimachinery/pkg/util/wait"
 	utilfeature "k8s.io/apiserver/pkg/util/feature"
 	"k8s.io/client-go/tools/cache"
-<<<<<<< HEAD
-=======
 	"k8s.io/client-go/util/workqueue"
->>>>>>> f6f0e41f
 
 	"github.com/kubernetes-incubator/service-catalog/pkg/apis/servicecatalog/v1beta1"
 	scfeatures "github.com/kubernetes-incubator/service-catalog/pkg/features"
@@ -703,32 +697,6 @@
 		if err := c.checkForRemovedClassAndPlan(instance, serviceClass, servicePlan); err != nil {
 			return c.handleServiceInstanceReconciliationError(instance, err)
 		}
-<<<<<<< HEAD
-
-		req, inProgressProperties, err := c.prepareUpdateInstanceRequest(instance)
-		if err != nil {
-			return c.handleServiceInstanceReconciliationError(instance, err)
-		}
-		request = req
-
-		if instance.Status.CurrentOperation == "" || !isServiceInstancePropertiesStateEqual(instance.Status.InProgressProperties, inProgressProperties) {
-			instance, err = c.recordStartOfServiceInstanceOperation(instance, v1beta1.ServiceInstanceOperationUpdate, inProgressProperties)
-			if err != nil {
-				// There has been an update to the instance. Start reconciliation
-				// over with a fresh view of the instance.
-				return err
-			}
-			// recordStartOfServiceInstanceOperation has updated the instance, so we need to continue in the next iteration
-			return nil
-		}
-
-		glog.V(4).Info(pcb.Messagef(
-			"Updating ServiceInstance of %s at ServiceBroker %q",
-			pretty.ServiceClassName(serviceClass), brokerName,
-		))
-	}
-=======
->>>>>>> f6f0e41f
 
 		req, inProgressProperties, err := c.prepareUpdateInstanceRequest(instance)
 		if err != nil {
@@ -2095,14 +2063,6 @@
 	}
 
 	request := &osb.ProvisionRequest{
-<<<<<<< HEAD
-		AcceptsIncomplete:   true,
-		InstanceID:          instance.Spec.ExternalID,
-		ServiceID:           classCommon.ExternalID,
-		PlanID:              planCommon.ExternalID,
-		Parameters:          rh.parameters,
-		OrganizationGUID:    c.getClusterID(),
-=======
 		AcceptsIncomplete: true,
 		InstanceID:        instance.Spec.ExternalID,
 		ServiceID:         classCommon.ExternalID,
@@ -2115,7 +2075,6 @@
 		// This field is DEPRECATED, but required to be sent by OSBAPI specification
 		// Consider using the context profile as defined in
 		// https://github.com/openservicebrokerapi/servicebroker/blob/v2.14/profile.md#kubernetes-context-object
->>>>>>> f6f0e41f
 		SpaceGUID:           string(rh.ns.UID),
 		Context:             rh.requestContext,
 		OriginatingIdentity: rh.originatingIdentity,
@@ -2183,7 +2142,6 @@
 			ServiceID:           serviceClass.Spec.ExternalID,
 			Context:             rh.requestContext,
 			OriginatingIdentity: rh.originatingIdentity,
-<<<<<<< HEAD
 		}
 
 		// Only send the plan ID if the plan ID has changed from what the Broker has
@@ -2202,26 +2160,6 @@
 			}
 		}
 
-=======
-		}
-
-		// Only send the plan ID if the plan ID has changed from what the Broker has
-		if instance.Status.ExternalProperties == nil ||
-			servicePlan.Spec.ExternalID != instance.Status.ExternalProperties.ServicePlanExternalID {
-			planID := servicePlan.Spec.ExternalID
-			request.PlanID = &planID
-		}
-		// Only send the parameters if they have changed from what the Broker has
-		if instance.Status.ExternalProperties == nil ||
-			rh.inProgressProperties.ParametersChecksum != instance.Status.ExternalProperties.ParametersChecksum {
-			if rh.parameters != nil {
-				request.Parameters = rh.parameters
-			} else {
-				request.Parameters = make(map[string]interface{})
-			}
-		}
-
->>>>>>> f6f0e41f
 	}
 
 	return request, rh.inProgressProperties, nil
@@ -2293,11 +2231,7 @@
 	if instance.Status.InProgressProperties == nil {
 		pcb := pretty.NewInstanceContextBuilder(instance)
 		err := stderrors.New("Instance.Status.InProgressProperties can not be nil")
-<<<<<<< HEAD
-		glog.Errorf(pcb.Message(err.Error()))
-=======
 		glog.Error(pcb.Message(err.Error()))
->>>>>>> f6f0e41f
 		return nil, err
 	}
 
