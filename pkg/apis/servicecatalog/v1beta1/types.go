--- conflicted
+++ resolved
@@ -171,14 +171,9 @@
 //   name - the value set to [Cluster]ServicePlan.Name
 //   spec.externalName - the value set to [Cluster]ServicePlan.Spec.ExternalName
 //   spec.externalID - the value set to [Cluster]ServicePlan.Spec.ExternalID
-<<<<<<< HEAD
-//   spec.serviceClass.name - the value set to ServicePlan.Spec.ServiceClassRef.Name
-//   spec.clusterServiceClass.name - the vlaue set to ClusterServicePlan.Spec.ClusterServiceClassRef.Name
-=======
 //   spec.free - the value set to [Cluster]ServicePlan.Spec.Free
 //   spec.serviceClass.name - the value set to ServicePlan.Spec.ServiceClassRef.Name
 //   spec.clusterServiceClass.name - the value set to ClusterServicePlan.Spec.ClusterServiceClassRef.Name
->>>>>>> f6f0e41f
 type CatalogRestrictions struct {
 	// ServiceClass represents a selector for plans, used to filter catalog re-lists.
 	ServiceClass []string `json:"serviceClass,omitempty"`
