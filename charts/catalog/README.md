--- conflicted
+++ resolved
@@ -40,11 +40,7 @@
 
 | Parameter | Description | Default |
 |-----------|-------------|---------|
-<<<<<<< HEAD
-| `image` | apiserver image to use | `quay.io/kubernetes-service-catalog/service-catalog:v0.1.25` |
-=======
 | `image` | apiserver image to use | `quay.io/kubernetes-service-catalog/service-catalog:v0.1.27` |
->>>>>>> f6f0e41f
 | `imagePullPolicy` | `imagePullPolicy` for the service catalog | `Always` |
 | `apiserver.annotations` | Annotations for apiserver pods | `{}` |
 | `apiserver.nodeSelector` | A nodeSelector value to apply to the apiserver pods. If not specified, no nodeSelector will be applied | |
@@ -69,10 +65,7 @@
 | `apiserver.healthcheck.enabled` | Enable readiness and liveliness probes | `true` |
 | `apiserver.serviceAccount` | Service account. | `service-catalog-apiserver` |
 | `apiserver.serveOpenAPISpec` | If true, makes the API server serve the OpenAPI schema | `false` |
-<<<<<<< HEAD
-=======
 | `apiserver.resources` | Resources allocation (Requests and Limits) | `{requests: {cpu: 100m, memory: 20Mi}, limits: {cpu: 100m, memory: 30Mi}}` |
->>>>>>> f6f0e41f
 | `controllerManager.annotations` | Annotations for controllerManager pods | `{}` |
 | `controllerManager.nodeSelector` | A nodeSelector value to apply to the controllerManager pods. If not specified, no nodeSelector will be applied | |
 | `controllerManager.healthcheck.enabled` | Enable readiness and liveliness probes | `true` |
