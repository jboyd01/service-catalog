--- conflicted
+++ resolved
@@ -34,11 +34,7 @@
 
 | Parameter | Description | Default |
 |-----------|-------------|---------|
-<<<<<<< HEAD
-| `image` | Image to use | `quay.io/kubernetes-service-catalog/user-broker:v0.1.25` |
-=======
 | `image` | Image to use | `quay.io/kubernetes-service-catalog/user-broker:v0.1.27` |
->>>>>>> f6f0e41f
 | `imagePullPolicy` | `imagePullPolicy` for the ups-broker | `Always` |
 
 Specify each parameter using the `--set key=value[,key=value]` argument to
