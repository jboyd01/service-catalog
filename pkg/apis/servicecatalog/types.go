/*
Copyright 2016 The Kubernetes Authors.

Licensed under the Apache License, Version 2.0 (the "License");
you may not use this file except in compliance with the License.
You may obtain a copy of the License at

    http://www.apache.org/licenses/LICENSE-2.0

Unless required by applicable law or agreed to in writing, software
distributed under the License is distributed on an "AS IS" BASIS,
WITHOUT WARRANTIES OR CONDITIONS OF ANY KIND, either express or implied.
See the License for the specific language governing permissions and
limitations under the License.
*/

package servicecatalog

import (
	metav1 "k8s.io/apimachinery/pkg/apis/meta/v1"
	"k8s.io/apimachinery/pkg/runtime"
)

// +genclient
// +genclient:nonNamespaced
// +k8s:deepcopy-gen:interfaces=k8s.io/apimachinery/pkg/runtime.Object

// ClusterServiceBroker represents an entity that provides ClusterServiceClasses for use in the
// service catalog. ClusterServiceBroker is backed by an OSBAPI v2 broker supporting the
// latest minor version of the v2 major version.
type ClusterServiceBroker struct {
	metav1.TypeMeta
	metav1.ObjectMeta

	Spec   ClusterServiceBrokerSpec
	Status ClusterServiceBrokerStatus
}

// +k8s:deepcopy-gen:interfaces=k8s.io/apimachinery/pkg/runtime.Object

// ClusterServiceBrokerList is a list of Brokers.
type ClusterServiceBrokerList struct {
	metav1.TypeMeta
	metav1.ListMeta

	Items []ClusterServiceBroker
}

// +genclient
// +k8s:deepcopy-gen:interfaces=k8s.io/apimachinery/pkg/runtime.Object

// ServiceBroker represents an entity that provides ServiceClasses for use in the
// service catalog. ServiceBroker is backed by an OSBAPI v2 broker supporting the
// latest minor version of the v2 major version.
type ServiceBroker struct {
	metav1.TypeMeta
	metav1.ObjectMeta

	Spec   ServiceBrokerSpec
	Status ServiceBrokerStatus
}

// +k8s:deepcopy-gen:interfaces=k8s.io/apimachinery/pkg/runtime.Object

// ServiceBrokerList is a list of Brokers.
type ServiceBrokerList struct {
	metav1.TypeMeta
	metav1.ListMeta

	Items []ServiceBroker
}

// CommonServiceBrokerSpec represents a description of a Broker.
type CommonServiceBrokerSpec struct {
	// URL is the address used to communicate with the ServiceBroker.
	URL string

	// InsecureSkipTLSVerify disables TLS certificate verification when communicating with this Broker.
	// This is strongly discouraged.  You should use the CABundle instead.
	// +optional
	InsecureSkipTLSVerify bool

	// CABundle is a PEM encoded CA bundle which will be used to validate a Broker's serving certificate.
	// +optional
	CABundle []byte

	// RelistBehavior specifies the type of relist behavior the catalog should
	// exhibit when relisting ServiceClasses available from a broker.
	RelistBehavior ServiceBrokerRelistBehavior

	// RelistDuration is the frequency by which a controller will relist the
	// broker when the RelistBehavior is set to ServiceBrokerRelistBehaviorDuration.
	// Users are cautioned against configuring low values for the RelistDuration,
	// as this can easily overload the controller manager in an environment with
	// many brokers. The actual interval is intrinsically governed by the
	// configured resync interval of the controller, which acts as a minimum bound.
	// For example, with a resync interval of 5m and a RelistDuration of 2m, relists
	// will occur at the resync interval of 5m.
	RelistDuration *metav1.Duration

	// RelistRequests is a strictly increasing, non-negative integer counter that
	// can be manually incremented by a user to manually trigger a relist.
	RelistRequests int64

	// CatalogRestrictions is a set of restrictions on which of a broker's services
	// and plans have resources created for them.
	CatalogRestrictions *CatalogRestrictions
}

// CatalogRestrictions is a set of restrictions on which of a broker's services
// and plans have resources created for them.
//
// Some examples of this object are as follows:
//
// This is an example of a whitelist on service externalName.
// Goal: Only list Services with the externalName of FooService and BarService,
// Solution: restrictions := ServiceCatalogRestrictions{
// 		ServiceClass: ["externalName in (FooService, BarService)"]
// }
//
// This is an example of a blacklist on service externalName.
// Goal: Allow all services except the ones with the externalName of FooService and BarService,
// Solution: restrictions := ServiceCatalogRestrictions{
// 		ServiceClass: ["externalName notin (FooService, BarService)"]
// }
//
// This whitelists plans called "Demo", and blacklists (but only a single element in
// the list) a service and a plan.
// Goal: Allow all plans with the externalName demo, but not AABBCC, and not a specific service by name,
// Solution: restrictions := ServiceCatalogRestrictions{
// 		ServiceClass: ["name!=AABBB-CCDD-EEGG-HIJK"]
// 		ServicePlan: ["externalName in (Demo)", "name!=AABBCC"]
// }
//
// CatalogRestrictions strings have a special format similar to Label Selectors,
// except the catalog supports only a very specific property set.
//
// The predicate format is expected to be `<property><conditional><requirement>`
// Check the *Requirements type definition for which <property> strings will be allowed.
// <conditional> is allowed to be one of the following: ==, !=, in, notin
// <requirement> will be a string value if `==` or `!=` are used.
// <requirement> will be a set of string values if `in` or `notin` are used.
// Multiple predicates are allowed to be chained with a comma (,)
//
// ServiceClass allowed property names:
//   name - the value set to [Cluster]ServiceClass.Name
//   spec.externalName - the value set to [Cluster]ServiceClass.Spec.ExternalName
//   spec.externalID - the value set to [Cluster]ServiceClass.Spec.ExternalID
// ServicePlan allowed property names:
//   name - the value set to [Cluster]ServicePlan.Name
//   spec.externalName - the value set to [Cluster]ServicePlan.Spec.ExternalName
//   spec.externalID - the value set to [Cluster]ServicePlan.Spec.ExternalID
<<<<<<< HEAD
=======
//   spec.free - the value set to [Cluster]ServicePlan.Spec.Free
>>>>>>> f6f0e41f
//   spec.serviceClassName - the value set to ServicePlan.Spec.ServiceClassRef.Name
//   spec.clusterServiceClass.name - the value set to ClusterServicePlan.Spec.ClusterServiceClassRef.Name
type CatalogRestrictions struct {
	// ServiceClass represents a selector for plans, used to filter catalog re-lists.
	ServicePlan []string
	// ServicePlan represents a selector for classes, used to filter catalog re-lists.
	ServiceClass []string
}

// ClusterServiceBrokerSpec represents a description of a Broker.
type ClusterServiceBrokerSpec struct {
	CommonServiceBrokerSpec

	// AuthInfo contains the data that the service catalog should use to authenticate
	// with the Service Broker.
	AuthInfo *ClusterServiceBrokerAuthInfo
}

// ServiceBrokerSpec represents a description of a Broker.
type ServiceBrokerSpec struct {
	CommonServiceBrokerSpec

	// AuthInfo contains the data that the service catalog should use to authenticate
	// with the Service Broker.
	AuthInfo *ServiceBrokerAuthInfo
}

// ServiceBrokerRelistBehavior represents a type of broker relist behavior.
type ServiceBrokerRelistBehavior string

const (
	// ServiceBrokerRelistBehaviorDuration indicates that the broker will be
	// relisted automatically after the specified duration has passed.
	ServiceBrokerRelistBehaviorDuration ServiceBrokerRelistBehavior = "Duration"

	// ServiceBrokerRelistBehaviorManual indicates that the broker is only
	// relisted when the spec of the broker changes.
	ServiceBrokerRelistBehaviorManual ServiceBrokerRelistBehavior = "Manual"
)

// ClusterServiceBrokerAuthInfo is a union type that contains information on
// one of the authentication methods the the service catalog and brokers may
// support, according to the OpenServiceBroker API specification
// (https://github.com/openservicebrokerapi/servicebroker/blob/master/spec.md).
type ClusterServiceBrokerAuthInfo struct {
	// ClusterBasicAuthConfig provides configuration for basic authentication.
	Basic *ClusterBasicAuthConfig
	// ClusterBearerTokenAuthConfig provides configuration to send an opaque value as a bearer token.
	// The value is referenced from the 'token' field of the given secret.  This value should only
	// contain the token value and not the `Bearer` scheme.
	Bearer *ClusterBearerTokenAuthConfig
}

// ClusterBasicAuthConfig provides config for the basic authentication of
// cluster scoped brokers.
type ClusterBasicAuthConfig struct {
	// SecretRef is a reference to a Secret containing information the
	// catalog should use to authenticate to this ClusterServiceBroker.
	//
	// Required at least one of the fields:
	// - Secret.Data["username"] - username used for authentication
	// - Secret.Data["password"] - password or token needed for authentication
	SecretRef *ObjectReference
}

// ClusterBearerTokenAuthConfig provides config for the bearer token
// authentication of cluster scoped brokers.
type ClusterBearerTokenAuthConfig struct {
	// SecretRef is a reference to a Secret containing information the
	// catalog should use to authenticate to this ClusterServiceBroker.
	//
	// Required field:
	// - Secret.Data["token"] - bearer token for authentication
	SecretRef *ObjectReference
}

// ServiceBrokerAuthInfo is a union type that contains information on
// one of the authentication methods the the service catalog and brokers may
// support, according to the OpenServiceBroker API specification
// (https://github.com/openservicebrokerapi/servicebroker/blob/master/spec.md).
type ServiceBrokerAuthInfo struct {
	// BasicAuthConfig provides configuration for basic authentication.
	Basic *BasicAuthConfig
	// BearerTokenAuthConfig provides configuration to send an opaque value as a bearer token.
	// The value is referenced from the 'token' field of the given secret.  This value should only
	// contain the token value and not the `Bearer` scheme.
	Bearer *BearerTokenAuthConfig
}

// BasicAuthConfig provides config for the basic authentication of
// cluster scoped brokers.
type BasicAuthConfig struct {
	// SecretRef is a reference to a Secret containing information the
	// catalog should use to authenticate to this ServiceBroker.
	//
	// Required at least one of the fields:
	// - Secret.Data["username"] - username used for authentication
	// - Secret.Data["password"] - password or token needed for authentication
	SecretRef *LocalObjectReference
}

// BearerTokenAuthConfig provides config for the bearer token
// authentication of cluster scoped brokers.
type BearerTokenAuthConfig struct {
	// SecretRef is a reference to a Secret containing information the
	// catalog should use to authenticate to this ServiceBroker.
	//
	// Required field:
	// - Secret.Data["token"] - bearer token for authentication
	SecretRef *LocalObjectReference
}

const (
	// BasicAuthUsernameKey is the key of the username for SecretTypeBasicAuth secrets
	BasicAuthUsernameKey = "username"
	// BasicAuthPasswordKey is the key of the password or token for SecretTypeBasicAuth secrets
	BasicAuthPasswordKey = "password"

	// BearerTokenKey is the key of the bearer token for SecretTypeBearerTokenAuth secrets
	BearerTokenKey = "token"
)

// CommonServiceBrokerStatus represents the current status of a ServiceBroker.
type CommonServiceBrokerStatus struct {
	Conditions []ServiceBrokerCondition

	// ReconciledGeneration is the 'Generation' of the ServiceBrokerSpec that
	// was last processed by the controller. The reconciled generation is updated
	// even if the controller failed to process the spec.
	ReconciledGeneration int64

	// OperationStartTime is the time at which the current operation began.
	OperationStartTime *metav1.Time

	// LastCatalogRetrievalTime is the time the Catalog was last fetched from
	// the Service Broker
	LastCatalogRetrievalTime *metav1.Time
}

// ClusterServiceBrokerStatus represents the current status of a
// ClusterServiceBroker.
type ClusterServiceBrokerStatus struct {
	CommonServiceBrokerStatus
}

// ServiceBrokerStatus represents the current status of a ServiceBroker.
type ServiceBrokerStatus struct {
	CommonServiceBrokerStatus
}

// ServiceBrokerCondition contains condition information for a Service Broker.
type ServiceBrokerCondition struct {
	// Type of the condition, currently ('Ready').
	Type ServiceBrokerConditionType

	// Status of the condition, one of ('True', 'False', 'Unknown').
	Status ConditionStatus

	// LastTransitionTime is the timestamp corresponding to the last status
	// change of this condition.
	LastTransitionTime metav1.Time

	// Reason is a brief machine readable explanation for the condition's last
	// transition.
	Reason string

	// Message is a human readable description of the details of the last
	// transition, complementing reason.
	Message string
}

// ServiceBrokerConditionType represents a broker condition value.
type ServiceBrokerConditionType string

const (
	// ServiceBrokerConditionReady represents the fact that a given broker condition
	// is in ready state.
	ServiceBrokerConditionReady ServiceBrokerConditionType = "Ready"

	// ServiceBrokerConditionFailed represents information about a final failure
	// that should not be retried.
	ServiceBrokerConditionFailed ServiceBrokerConditionType = "Failed"
)

// ConditionStatus represents a condition's status.
type ConditionStatus string

// These are valid condition statuses. "ConditionTrue" means a resource is in
// the condition; "ConditionFalse" means a resource is not in the condition;
// "ConditionUnknown" means kubernetes can't decide if a resource is in the
// condition or not. In the future, we could add other intermediate
// conditions, e.g. ConditionDegraded.
const (
	// ConditionTrue represents the fact that a given condition is true
	ConditionTrue ConditionStatus = "True"

	// ConditionFalse represents the fact that a given condition is false
	ConditionFalse ConditionStatus = "False"

	// ConditionUnknown represents the fact that a given condition is unknown
	ConditionUnknown ConditionStatus = "Unknown"
)

// +k8s:deepcopy-gen:interfaces=k8s.io/apimachinery/pkg/runtime.Object

// ClusterServiceClassList is a list of ClusterServiceClasses.
type ClusterServiceClassList struct {
	metav1.TypeMeta
	metav1.ListMeta

	Items []ClusterServiceClass
}

// +genclient
// +genclient:nonNamespaced
// +k8s:deepcopy-gen:interfaces=k8s.io/apimachinery/pkg/runtime.Object

// ClusterServiceClass represents an offering in the service catalog.
type ClusterServiceClass struct {
	metav1.TypeMeta
	metav1.ObjectMeta

	Spec   ClusterServiceClassSpec
	Status ClusterServiceClassStatus
}

// +k8s:deepcopy-gen:interfaces=k8s.io/apimachinery/pkg/runtime.Object

// ServiceClassList is a list of ServiceClasses.
type ServiceClassList struct {
	metav1.TypeMeta
	metav1.ListMeta

	Items []ServiceClass
}

// +genclient
// +k8s:deepcopy-gen:interfaces=k8s.io/apimachinery/pkg/runtime.Object

// ServiceClass represents a namespaced offering in the service catalog.
type ServiceClass struct {
	metav1.TypeMeta
	metav1.ObjectMeta

	Spec   ServiceClassSpec
	Status ServiceClassStatus
}

// ServiceClassStatus represents status information about a
// ServiceClass.
type ServiceClassStatus struct {
	CommonServiceClassStatus
}

// ClusterServiceClassStatus represents status information about a
// ClusterServiceClass.
type ClusterServiceClassStatus struct {
	CommonServiceClassStatus
}

// CommonServiceClassStatus represents common status information between
// cluster scoped and namespace scoped ServiceClasses.
type CommonServiceClassStatus struct {
	// RemovedFromBrokerCatalog indicates that the broker removed the service from its
	// catalog.
	RemovedFromBrokerCatalog bool
}

// CommonServiceClassSpec represents details about a ServiceClass
type CommonServiceClassSpec struct {
	// ExternalName is the name of this object that the Service Broker
	// exposed this Service Class as. Mutable.
	ExternalName string

	// ExternalID is the identity of this object for use with the OSB API.
	//
	// Immutable.
	ExternalID string

	// Description is a short description of this ServiceClass.
	Description string

	// Bindable indicates whether a user can create bindings to an ServiceInstance
	// provisioned from this service. ServicePlan has an optional field called
	// Bindable which overrides the value of this field.
	Bindable bool

	// Currently, this field is ALPHA: it may change or disappear at any time
	// and its data will not be migrated.
	//
	// BindingRetrievable indicates whether fetching a binding via a GET on
	// its endpoint is supported for all plans.
	BindingRetrievable bool

	// PlanUpdatable indicates whether instances provisioned from this
	// ServiceClass may change ServicePlans after being provisioned.
	PlanUpdatable bool

	// ExternalMetadata is a blob of information about the ServiceClass, meant
	// to be user-facing content and display instructions.  This field may
	// contain platform-specific conventional values.
	ExternalMetadata *runtime.RawExtension

	// Currently, this field is ALPHA: it may change or disappear at any time
	// and its data will not be migrated.
	//
	// Tags is a list of strings that represent different classification
	// attributes of the ServiceClass.  These are used in Cloud Foundry in a
	// way similar to Kubernetes labels, but they currently have no special
	// meaning in Kubernetes.
	Tags []string

	// Currently, this field is ALPHA: it may change or disappear at any time
	// and its data will not be migrated.
	//
	// Requires exposes a list of Cloud Foundry-specific 'permissions'
	// that must be granted to an instance of this service within Cloud
	// Foundry.  These 'permissions' have no meaning within Kubernetes and an
	// ServiceInstance provisioned from this ServiceClass will not work correctly.
	Requires []string
}

// ClusterServiceClassSpec represents the details about a ClusterServiceClass.
type ClusterServiceClassSpec struct {
	CommonServiceClassSpec

	// ClusterServiceBrokerName is the reference to the ClusterServiceBroker that
	// provides this ClusterServiceClass.
	//
	// Immutable.
	ClusterServiceBrokerName string
}

// ServiceClassSpec represents the details about a ServiceClass.
type ServiceClassSpec struct {
	CommonServiceClassSpec

	// ServiceBrokerName is the reference to the ServiceBroker that provides this
	// ServiceClass.
	//
	// Immutable.
	ServiceBrokerName string
}

// +k8s:deepcopy-gen:interfaces=k8s.io/apimachinery/pkg/runtime.Object

// ClusterServicePlanList is a list of ClusterServicePlans.
type ClusterServicePlanList struct {
	metav1.TypeMeta
	metav1.ListMeta

	Items []ClusterServicePlan
}

// +genclient
// +genclient:nonNamespaced
// +k8s:deepcopy-gen:interfaces=k8s.io/apimachinery/pkg/runtime.Object

// ClusterServicePlan represents a tier of a ClusterServiceClass.
type ClusterServicePlan struct {
	metav1.TypeMeta
	metav1.ObjectMeta

	Spec   ClusterServicePlanSpec
	Status ClusterServicePlanStatus
}

// CommonServicePlanSpec represents details about the ServicePlan
type CommonServicePlanSpec struct {
	// ExternalName is the name of this object that the Service Broker
	// exposed this Service Plan as. Mutable.
	ExternalName string

	// ExternalID is the identity of this object for use with the OSB API.
	//
	// Immutable.
	ExternalID string

	// Description is a short description of this ServicePlan.
	Description string

	// Bindable indicates whether a user can create bindings to an ServiceInstance
	// using this ServicePlan.  If set, overrides the value of the
	// corresponding ServiceClassSpec Bindable field.
	Bindable *bool

	// Free indicates whether this ServicePlan is available at no cost.
	Free bool

	// ExternalMetadata is a blob of information about the plan, meant to be
	// user-facing content and display instructions.  This field may contain
	// platform-specific conventional values.
	ExternalMetadata *runtime.RawExtension

	// Currently, this field is ALPHA: it may change or disappear at any time
	// and its data will not be migrated.
	//
	// ServiceInstanceCreateParameterSchema is the schema for the parameters
	// that may be supplied when provisioning a new ServiceInstance on this plan.
	ServiceInstanceCreateParameterSchema *runtime.RawExtension

	// Currently, this field is ALPHA: it may change or disappear at any time
	// and its data will not be migrated.
	//
	// ServiceInstanceUpdateParameterSchema is the schema for the parameters
	// that may be updated once an ServiceInstance has been provisioned on this plan.
	// This field only has meaning if the corresponding ServiceClassSpec is PlanUpdatable.
	ServiceInstanceUpdateParameterSchema *runtime.RawExtension

	// Currently, this field is ALPHA: it may change or disappear at any time
	// and its data will not be migrated.
	//
	// ServiceBindingCreateParameterSchema is the schema for the parameters that
	// may be supplied binding to an ServiceInstance on this plan.
	ServiceBindingCreateParameterSchema *runtime.RawExtension

	// Currently, this field is ALPHA: it may change or disappear at any time
	// and its data will not be migrated.when a bind operation stored in the Secret when binding to a ServiceInstance on this plan.
	//
	// ServiceBindingCreateResponseSchema is the schema for the response that
	// will be returned by the broker when binding to a ServiceInstance on this plan.
	// The schema also contains the sub-schema for the credentials part of the
	// broker's response, which allows clients to see what the credentials
	// will look like even before the binding operation is performed.
	ServiceBindingCreateResponseSchema *runtime.RawExtension
}

// ClusterServicePlanSpec represents details about the ClusterServicePlan
type ClusterServicePlanSpec struct {
	CommonServicePlanSpec

	// ClusterServiceBrokerName is the name of the ClusterServiceBroker that offers this
	// ClusterServicePlan.
	ClusterServiceBrokerName string

	// ClusterServiceClassRef is a reference to the service class that
	// owns this plan.
	ClusterServiceClassRef ClusterObjectReference
}

// ClusterServicePlanStatus represents status information about a
// ClusterServicePlan.
type ClusterServicePlanStatus struct {
	CommonServicePlanStatus
}

// CommonServicePlanStatus represents status information about a
// ClusterServicePlan or a ServicePlan.
type CommonServicePlanStatus struct {
	// RemovedFromBrokerCatalog indicates that the broker removed the plan
	// from its catalog.
	RemovedFromBrokerCatalog bool
}

// +k8s:deepcopy-gen:interfaces=k8s.io/apimachinery/pkg/runtime.Object

// ServicePlanList is a list of ServicePlans.
type ServicePlanList struct {
	metav1.TypeMeta
	metav1.ListMeta

	Items []ServicePlan
}

// +genclient
// +k8s:deepcopy-gen:interfaces=k8s.io/apimachinery/pkg/runtime.Object

// ServicePlan represents a tier of a ServiceClass.
type ServicePlan struct {
	metav1.TypeMeta
	metav1.ObjectMeta

	Spec   ServicePlanSpec
	Status ServicePlanStatus
}

// ServicePlanSpec represents details about the ServicePlan
type ServicePlanSpec struct {
	CommonServicePlanSpec

	// ServiceBrokerName is the name of the ServiceBroker that offers this
	// ServicePlan.
	ServiceBrokerName string

	// ServiceClassRef is a reference to the service class that
	// owns this plan.
	ServiceClassRef LocalObjectReference
}

// ServicePlanStatus represents status information about a
// ServicePlan.
type ServicePlanStatus struct {
	CommonServicePlanStatus
}

// +k8s:deepcopy-gen:interfaces=k8s.io/apimachinery/pkg/runtime.Object

// ServiceInstanceList is a list of instances.
type ServiceInstanceList struct {
	metav1.TypeMeta
	metav1.ListMeta

	Items []ServiceInstance
}

// UserInfo holds information about the user that last changed a resource's spec.
type UserInfo struct {
	Username string
	UID      string
	Groups   []string
	Extra    map[string]ExtraValue
}

// ExtraValue contains additional information about a user that may be
// provided by the authenticator.
type ExtraValue []string

// +genclient
// +k8s:deepcopy-gen:interfaces=k8s.io/apimachinery/pkg/runtime.Object

// ServiceInstance represents a provisioned instance of a ClusterServiceClass.
type ServiceInstance struct {
	metav1.TypeMeta
	metav1.ObjectMeta

	Spec   ServiceInstanceSpec
	Status ServiceInstanceStatus
}

// PlanReference defines the user specification for the desired
// (Cluster)ServicePlan and (Cluster)ServiceClass. Because there are
// multiple ways to specify the desired Class/Plan, this structure specifies the
// allowed ways to specify the intent. Note: a user may specify either cluster
// scoped OR namespace scoped identifiers, but NOT both, as they are mutually
// exclusive.
//
// Currently supported ways:
//  - ClusterServiceClassExternalName and ClusterServicePlanExternalName
//  - ClusterServiceClassExternalID and ClusterServicePlanExternalID
//  - ClusterServiceClassName and ClusterServicePlanName
//  - ServiceClassExternalName and ServicePlanExternalName
//  - ServiceClassExternalID and ServicePlanExternalID
//  - ServiceClassName and ServicePlanName
//
// For any of these ways, if a ClusterServiceClass only has one plan
// then the corresponding service plan field is optional.
type PlanReference struct {
	// ClusterServiceClassExternalName is the human-readable name of the
	// service as reported by the ClusterServiceBroker. Note that if the
	// ClusterServiceBroker changes the name of the ClusterServiceClass,
	// it will not be reflected here, and to see the current name of the
	// ClusterServiceClass, you should follow the ClusterServiceClassRef below.
	//
	// Immutable.
	ClusterServiceClassExternalName string
	// ClusterServicePlanExternalName is the human-readable name of the plan
	// as reported by the ClusterServiceBroker. Note that if the
	// ClusterServiceBroker changes the name of the ClusterServicePlan, it will
	// not be reflected here, and to see the current name of the
	// ClusterServicePlan, you should follow the ClusterServicePlanRef below.
	ClusterServicePlanExternalName string

	// ClusterServiceClassExternalID is the ClusterServiceBroker's external id
	// for the class.
	//
	// Immutable.
	ClusterServiceClassExternalID string

	// ClusterServicePlanExternalID is the ClusterServiceBroker's external id for
	// the plan.
	ClusterServicePlanExternalID string

	// ClusterServiceClassName is the kubernetes name of the ClusterServiceClass.
	//
	// Immutable.
	ClusterServiceClassName string
	// ClusterServicePlanName is kubernetes name of the ClusterServicePlan.
	ClusterServicePlanName string

	// ServiceClassExternalName is the human-readable name of the
	// service as reported by the ServiceBroker. Note that if the ServiceBroker
	// changes the name of the ServiceClass, it will not be reflected here,
	// and to see the current name of the ServiceClass, you should
	// follow the ServiceClassRef below.
	//
	// Immutable.
	ServiceClassExternalName string
	// ServicePlanExternalName is the human-readable name of the plan
	// as reported by the ServiceBroker. Note that if the ServiceBroker changes
	// the name of the ServicePlan, it will not be reflected here, and to see
	// the current name of the ServicePlan, you should follow the
	// ServicePlanRef below.
	ServicePlanExternalName string

	// ServiceClassExternalID is the ServiceBroker's external id for the class.
	//
	// Immutable.
	ServiceClassExternalID string

	// ServicePlanExternalID is the ServiceBroker's external id for the plan.
	ServicePlanExternalID string

	// ServiceClassName is the kubernetes name of the ServiceClass.
	//
	// Immutable.
	ServiceClassName string
	// ServicePlanName is kubernetes name of the ServicePlan.
	ServicePlanName string
}

// ServiceInstanceSpec represents the desired state of an Instance.
type ServiceInstanceSpec struct {
	PlanReference

	// ClusterServiceClassRef is a reference to the ClusterServiceClass
	// that the user selected. This is set by the controller based on the
	// cluster-scoped values specified in the PlanReference.
	ClusterServiceClassRef *ClusterObjectReference
	// ClusterServicePlanRef is a reference to the ClusterServicePlan
	// that the user selected. This is set by the controller based on the
	// cluster-scoped values specified in the PlanReference.
	ClusterServicePlanRef *ClusterObjectReference

	// ServiceClassRef is a reference to the ServiceClass that the user selected.
	// This is set by the controller based on the namespace-scoped values
	// specified in the PlanReference.
	ServiceClassRef *LocalObjectReference
	// ServicePlanRef is a reference to the ServicePlan that the user selected.
	// This is set by the controller based on the namespace-scoped values
	// specified in the PlanReference.
	ServicePlanRef *LocalObjectReference

	// Parameters is a set of the parameters to be passed to the underlying
	// broker. The inline YAML/JSON payload to be translated into equivalent
	// JSON object. If a top-level parameter name exists in multiples sources
	// among `Parameters` and `ParametersFrom` fields, it is considered to be
	// a user error in the specification
	//
	// The Parameters field is NOT secret or secured in any way and should
	// NEVER be used to hold sensitive information. To set parameters that
	// contain secret information, you should ALWAYS store that information
	// in a Secret and use the ParametersFrom field.
	//
	// +optional
	Parameters *runtime.RawExtension

	// List of sources to populate parameters.
	// If a top-level parameter name exists in multiples sources among
	// `Parameters` and `ParametersFrom` fields, it is
	// considered to be a user error in the specification
	// +optional
	ParametersFrom []ParametersFromSource

	// ExternalID is the identity of this object for use with the OSB API.
	//
	// Immutable.
	ExternalID string

	// Currently, this field is ALPHA: it may change or disappear at any time
	// and its data will not be migrated.
	//
	// UserInfo contains information about the user that last modified this
	// instance. This field is set by the API server and not settable by the
	// end-user. User-provided values for this field are not saved.
	// +optional
	UserInfo *UserInfo

	// UpdateRequests is a strictly increasing, non-negative integer counter that
	// can be manually incremented by a user to manually trigger an update. This
	// allows for parameters to be updated with any out-of-band changes that have
	// been made to the secrets from which the parameters are sourced.
	UpdateRequests int64
}

// ServiceInstanceStatus represents the current status of an Instance.
type ServiceInstanceStatus struct {
	// Conditions is an array of ServiceInstanceConditions capturing aspects of an
	// ServiceInstance's status.
	Conditions []ServiceInstanceCondition

	// AsyncOpInProgress is set to true if there is an ongoing async operation
	// against this ServiceInstance in progress.
	AsyncOpInProgress bool

	// OrphanMitigationInProgress is set to true if there is an ongoing orphan
	// mitigation operation against this ServiceInstance in progress.
	OrphanMitigationInProgress bool

	// LastOperation is the string that the broker may have returned when
	// an async operation started, it should be sent back to the broker
	// on poll requests as a query param.
	LastOperation *string

	// DashboardURL is the URL of a web-based management user interface for
	// the service instance.
	DashboardURL *string

	// CurrentOperation is the operation the Controller is currently performing
	// on the ServiceInstance.
	CurrentOperation ServiceInstanceOperation

	// ReconciledGeneration is the 'Generation' of the serviceInstanceSpec that
	// was last processed by the controller. The reconciled generation is updated
	// even if the controller failed to process the spec.
	// Deprecated: use ObservedGeneration with conditions set to true to find
	// whether generation was reconciled.
	ReconciledGeneration int64

	// ObservedGeneration is the 'Generation' of the serviceInstanceSpec that
	// was last processed by the controller. The observed generation is updated
	// whenever the status is updated regardless of operation result.
	ObservedGeneration int64

	// OperationStartTime is the time at which the current operation began.
	OperationStartTime *metav1.Time

	// InProgressProperties is the properties state of the ServiceInstance when
	// a Provision, Update or Deprovision is in progress.
	InProgressProperties *ServiceInstancePropertiesState

	// ExternalProperties is the properties state of the ServiceInstance which the
	// broker knows about.
	ExternalProperties *ServiceInstancePropertiesState

	// ProvisionStatus describes whether the instance is in the provisioned state.
	ProvisionStatus ServiceInstanceProvisionStatus

	// DeprovisionStatus describes what has been done to deprovision the
	// ServiceInstance.
	DeprovisionStatus ServiceInstanceDeprovisionStatus
}

// ServiceInstanceCondition contains condition information about an Instance.
type ServiceInstanceCondition struct {
	// Type of the condition, currently ('Ready').
	Type ServiceInstanceConditionType

	// Status of the condition, one of ('True', 'False', 'Unknown').
	Status ConditionStatus

	// LastTransitionTime is the timestamp corresponding to the last status
	// change of this condition.
	LastTransitionTime metav1.Time

	// Reason is a brief machine readable explanation for the condition's last
	// transition.
	Reason string

	// Message is a human readable description of the details of the last
	// transition, complementing reason.
	Message string
}

// ServiceInstanceConditionType represents a instance condition value.
type ServiceInstanceConditionType string

const (
	// ServiceInstanceConditionReady represents that a given InstanceCondition is in
	// ready state.
	ServiceInstanceConditionReady ServiceInstanceConditionType = "Ready"

	// ServiceInstanceConditionFailed represents information about a final failure
	// that should not be retried.
	ServiceInstanceConditionFailed ServiceInstanceConditionType = "Failed"

	// ServiceInstanceConditionOrphanMitigation represents information about an
	// orphan mitigation that is required after failed provisioning.
	ServiceInstanceConditionOrphanMitigation ServiceInstanceConditionType = "OrphanMitigation"
)

// ServiceInstanceOperation represents a type of operation the controller can
// be performing for a service instance in the OSB API.
type ServiceInstanceOperation string

const (
	// ServiceInstanceOperationProvision indicates that the ServiceInstance is
	// being Provisioned.
	ServiceInstanceOperationProvision ServiceInstanceOperation = "Provision"
	// ServiceInstanceOperationUpdate indicates that the ServiceInstance is
	// being Updated.
	ServiceInstanceOperationUpdate ServiceInstanceOperation = "Update"
	// ServiceInstanceOperationDeprovision indicates that the ServiceInstance is
	// being Deprovisioned.
	ServiceInstanceOperationDeprovision ServiceInstanceOperation = "Deprovision"
)

// ServiceInstancePropertiesState is the state of a ServiceInstance that
// the ServiceBroker knows about.
type ServiceInstancePropertiesState struct {
	// ClusterServicePlanExternalName is the name of the plan that the broker knows this
	// ServiceInstance to be on. This is the human readable plan name from the
	// OSB API.
	ClusterServicePlanExternalName string

	// ClusterServicePlanExternalID is the external ID of the plan that the
	// broker knows this ServiceInstance to be on.
	ClusterServicePlanExternalID string

	// ServicePlanExternalName is the name of the plan that the broker knows this
	// ServiceInstance to be on. This is the human readable plan name from the
	// OSB API.
	ServicePlanExternalName string

	// ServicePlanExternalID is the external ID of the plan that the
	// broker knows this ServiceInstance to be on.
	ServicePlanExternalID string

	// Parameters is a blob of the parameters and their values that the broker
	// knows about for this ServiceInstance.  If a parameter was sourced from
	// a secret, its value will be "<redacted>" in this blob.
	Parameters *runtime.RawExtension

	// ParametersChecksum is the checksum of the parameters that were sent.
	ParametersChecksum string

	// UserInfo is information about the user that made the request.
	UserInfo *UserInfo
}

// ServiceInstanceDeprovisionStatus is the status of deprovisioning a
// ServiceInstance
type ServiceInstanceDeprovisionStatus string

const (
	// ServiceInstanceDeprovisionStatusNotRequired indicates that a provision
	// request has not been sent for the ServiceInstance, so no deprovision
	// request needs to be made.
	ServiceInstanceDeprovisionStatusNotRequired ServiceInstanceDeprovisionStatus = "NotRequired"
	// ServiceInstanceDeprovisionStatusRequired indicates that a provision
	// request has been sent for the ServiceInstance. A deprovision request
	// must be made before deleting the ServiceInstance.
	ServiceInstanceDeprovisionStatusRequired ServiceInstanceDeprovisionStatus = "Required"
	// ServiceInstanceDeprovisionStatusSucceeded indicates that a deprovision
	// request has been sent for the ServiceInstance, and the request was
	// successful.
	ServiceInstanceDeprovisionStatusSucceeded ServiceInstanceDeprovisionStatus = "Succeeded"
	// ServiceInstanceDeprovisionStatusFailed indicates that deprovision
	// requests have been sent for the ServiceInstance but they failed. The
	// controller has given up on sending more deprovision requests.
	ServiceInstanceDeprovisionStatusFailed ServiceInstanceDeprovisionStatus = "Failed"
)

// ServiceInstanceProvisionStatus is the status of provisioning a
// ServiceInstance
type ServiceInstanceProvisionStatus string

const (
	// ServiceInstanceProvisionStatusProvisioned indicates that the instance
	// was provisioned.
	ServiceInstanceProvisionStatusProvisioned ServiceInstanceProvisionStatus = "Provisioned"
	// ServiceInstanceProvisionStatusNotProvisioned indicates that the instance
	// was not ever provisioned or was deprovisioned.
	ServiceInstanceProvisionStatusNotProvisioned ServiceInstanceProvisionStatus = "NotProvisioned"
)

// +k8s:deepcopy-gen:interfaces=k8s.io/apimachinery/pkg/runtime.Object

// ServiceBindingList is a list of ServiceBindings.
type ServiceBindingList struct {
	metav1.TypeMeta
	metav1.ListMeta

	Items []ServiceBinding
}

// +genclient
// +k8s:deepcopy-gen:interfaces=k8s.io/apimachinery/pkg/runtime.Object

// ServiceBinding represents a "used by" relationship between an application and an
// ServiceInstance.
type ServiceBinding struct {
	metav1.TypeMeta
	metav1.ObjectMeta

	Spec   ServiceBindingSpec
	Status ServiceBindingStatus
}

// ServiceBindingSpec represents the desired state of a
// ServiceBinding.
//
// The spec field cannot be changed after a ServiceBinding is
// created.  Changes submitted to the spec field will be ignored.
type ServiceBindingSpec struct {
	// ServiceInstanceRef is the reference to the Instance this ServiceBinding is to.
	//
	// Immutable.
	ServiceInstanceRef LocalObjectReference

	// Parameters is a set of the parameters to be passed to the underlying
	// broker. The inline YAML/JSON payload to be translated into equivalent
	// JSON object. If a top-level parameter name exists in multiples sources
	// among `Parameters` and `ParametersFrom` fields, it is considered to be
	// a user error in the specification.
	//
	// The Parameters field is NOT secret or secured in any way and should
	// NEVER be used to hold sensitive information. To set parameters that
	// contain secret information, you should ALWAYS store that information
	// in a Secret and use the ParametersFrom field.
	//
	// +optional
	Parameters *runtime.RawExtension

	// List of sources to populate parameters.
	// If a top-level parameter name exists in multiples sources among
	// `Parameters` and `ParametersFrom` fields, it is
	// considered to be a user error in the specification
	// +optional
	ParametersFrom []ParametersFromSource

	// SecretName is the name of the secret to create in the ServiceBinding's
	// namespace that will hold the credentials associated with the ServiceBinding.
	SecretName string

	// List of transformations that should be applied to the credentials returned
	// by the broker before they are inserted into the Secret
	SecretTransforms []SecretTransform

	// ExternalID is the identity of this object for use with the OSB API.
	//
	// Immutable.
	ExternalID string

	// Currently, this field is ALPHA: it may change or disappear at any time
	// and its data will not be migrated.
	//
	// UserInfo contains information about the user that last modified this
	// ServiceBinding. This field is set by the API server and not
	// settable by the end-user. User-provided values for this field are not saved.
	// +optional
	UserInfo *UserInfo
}

// ServiceBindingStatus represents the current status of a ServiceBinding.
type ServiceBindingStatus struct {
	Conditions []ServiceBindingCondition

	// Currently, this field is ALPHA: it may change or disappear at any time
	// and its data will not be migrated.
	//
	// AsyncOpInProgress is set to true if there is an ongoing async operation
	// against this ServiceBinding in progress.
	AsyncOpInProgress bool

	// Currently, this field is ALPHA: it may change or disappear at any time
	// and its data will not be migrated.
	//
	// LastOperation is the string that the broker may have returned when
	// an async operation started, it should be sent back to the broker
	// on poll requests as a query param.
	LastOperation *string

	// CurrentOperation is the operation the Controller is currently performing
	// on the ServiceBinding.
	CurrentOperation ServiceBindingOperation

	// ReconciledGeneration is the 'Generation' of the
	// ServiceBindingSpec that was last processed by the controller.
	// The reconciled generation is updated even if the controller failed to
	// process the spec.
	ReconciledGeneration int64

	// OperationStartTime is the time at which the current operation began.
	OperationStartTime *metav1.Time

	// InProgressProperties is the properties state of the
	// ServiceBinding when a Bind is in progress. If the current
	// operation is an Unbind, this will be nil.
	InProgressProperties *ServiceBindingPropertiesState

	// ExternalProperties is the properties state of the
	// ServiceBinding which the broker knows about.
	ExternalProperties *ServiceBindingPropertiesState

	// OrphanMitigationInProgress is a flag that represents whether orphan
	// mitigation is in progress.
	OrphanMitigationInProgress bool

	// UnbindStatus describes what has been done to unbind a ServiceBinding
	UnbindStatus ServiceBindingUnbindStatus
}

// ServiceBindingCondition condition information for a ServiceBinding.
type ServiceBindingCondition struct {
	// Type of the condition, currently ('Ready').
	Type ServiceBindingConditionType

	// Status of the condition, one of ('True', 'False', 'Unknown').
	Status ConditionStatus

	// LastTransitionTime is the timestamp corresponding to the last status
	// change of this condition.
	LastTransitionTime metav1.Time

	// Reason is a brief machine readable explanation for the condition's last
	// transition.
	Reason string

	// Message is a human readable description of the details of the last
	// transition, complementing reason.
	Message string
}

// ServiceBindingConditionType represents a ServiceBindingCondition value.
type ServiceBindingConditionType string

const (
	// ServiceBindingConditionReady represents a ServiceBindingCondition is in ready state.
	ServiceBindingConditionReady ServiceBindingConditionType = "Ready"

	// ServiceBindingConditionFailed represents a ServiceBindingCondition that has failed
	// completely and should not be retried.
	ServiceBindingConditionFailed ServiceBindingConditionType = "Failed"
)

// ServiceBindingOperation represents a type of operation
// the controller can be performing for a binding in the OSB API.
type ServiceBindingOperation string

const (
	// ServiceBindingOperationBind indicates that the
	// ServiceBinding is being bound.
	ServiceBindingOperationBind ServiceBindingOperation = "Bind"
	// ServiceBindingOperationUnbind indicates that the
	// ServiceBinding is being unbound.
	ServiceBindingOperationUnbind ServiceBindingOperation = "Unbind"
)

// These are internal finalizer values to service catalog, must be qualified name.
const (
	FinalizerServiceCatalog string = "kubernetes-incubator/service-catalog"
)

// ServiceBindingPropertiesState is the state of a
// ServiceBinding that the ServiceBroker knows about.
type ServiceBindingPropertiesState struct {
	// Parameters is a blob of the parameters and their values that the broker
	// knows about for this ServiceBinding.  If a parameter was
	// sourced from a secret, its value will be "<redacted>" in this blob.
	Parameters *runtime.RawExtension

	// ParametersChecksum is the checksum of the parameters that were sent.
	ParametersChecksum string

	// UserInfo is information about the user that made the request.
	UserInfo *UserInfo
}

// ServiceBindingUnbindStatus is the status of unbinding a Binding
type ServiceBindingUnbindStatus string

const (
	// ServiceBindingUnbindStatusNotRequired indicates that a binding request
	// has not been sent for the ServiceBinding, so no unbinding request
	// needs to be made.
	ServiceBindingUnbindStatusNotRequired ServiceBindingUnbindStatus = "NotRequired"
	// ServiceBindingUnbindStatusRequired indicates that a binding request has
	// been sent for the ServiceBinding. An unbind request must be made before
	// deleting the ServiceBinding.
	ServiceBindingUnbindStatusRequired ServiceBindingUnbindStatus = "Required"
	// ServiceBindingUnbindStatusSucceeded indicates that a unbind request
	// has been sent for the ServiceBinding, and the request was successful.
	ServiceBindingUnbindStatusSucceeded ServiceBindingUnbindStatus = "Succeeded"
	// ServiceBindingUnbindStatusFailed indicates that unbind requests
	// have been sent for the ServiceBinding but they failed. The controller
	// has given up on sending more unbind requests.
	ServiceBindingUnbindStatusFailed ServiceBindingUnbindStatus = "Failed"
)

// ParametersFromSource represents the source of a set of Parameters
type ParametersFromSource struct {
	// The Secret key to select from.
	// The value must be a JSON object.
	// +optional
	SecretKeyRef *SecretKeyReference
}

// SecretKeyReference references a key of a Secret.
type SecretKeyReference struct {
	// The name of the secret in the pod's namespace to select from.
	Name string
	// The key of the secret to select from.  Must be a valid secret key.
	Key string
}

// ObjectReference contains enough information to let you locate the
// referenced object.
type ObjectReference struct {
	// Namespace of the referent.
	Namespace string
	// Name of the referent.
	Name string
}

// LocalObjectReference contains enough information to let you locate the
// referenced object inside the same namespace.
type LocalObjectReference struct {
	// Name of the referent.
	Name string
}

// ClusterObjectReference contains enough information to let you locate the
// cluster-scoped referenced object.
type ClusterObjectReference struct {
	// Name of the referent.
	Name string
}

// SecretTransform is a single transformation of the credentials returned
// from the broker
type SecretTransform struct {
	RenameKey   *RenameKeyTransform
	AddKey      *AddKeyTransform
	AddKeysFrom *AddKeysFromTransform
	RemoveKey   *RemoveKeyTransform
}

// RenameKeyTransform specifies that one of the credentials keys returned
// from the broker should be renamed
type RenameKeyTransform struct {
	From string
	To   string
}

// AddKeyTransform specifies that Service Catalog should add an
// additional entry to the Secret associated with the ServiceBinding.
type AddKeyTransform struct {
	Key                string
	Value              []byte
	StringValue        *string
	JSONPathExpression *string
}

// AddKeysFromTransform specifies that Service Catalog should merge
// an existing secret into the the Secret associated with the ServiceBinding.
type AddKeysFromTransform struct {
	SecretRef *ObjectReference
}

// RemoveKeyTransform specifies that one of the credentials keys returned
// from the broker should not be included in the credentials Secret.
type RemoveKeyTransform struct {
	Key string
}<|MERGE_RESOLUTION|>--- conflicted
+++ resolved
@@ -150,10 +150,7 @@
 //   name - the value set to [Cluster]ServicePlan.Name
 //   spec.externalName - the value set to [Cluster]ServicePlan.Spec.ExternalName
 //   spec.externalID - the value set to [Cluster]ServicePlan.Spec.ExternalID
-<<<<<<< HEAD
-=======
 //   spec.free - the value set to [Cluster]ServicePlan.Spec.Free
->>>>>>> f6f0e41f
 //   spec.serviceClassName - the value set to ServicePlan.Spec.ServiceClassRef.Name
 //   spec.clusterServiceClass.name - the value set to ClusterServicePlan.Spec.ClusterServiceClassRef.Name
 type CatalogRestrictions struct {
