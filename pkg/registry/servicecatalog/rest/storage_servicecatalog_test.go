--- conflicted
+++ resolved
@@ -30,13 +30,9 @@
 	"k8s.io/apiserver/pkg/storage"
 	"k8s.io/apiserver/pkg/storage/storagebackend"
 	"k8s.io/apiserver/pkg/storage/storagebackend/factory"
-<<<<<<< HEAD
-
-=======
 	utilfeature "k8s.io/apiserver/pkg/util/feature"
 
 	scfeatures "github.com/kubernetes-incubator/service-catalog/pkg/features"
->>>>>>> f6f0e41f
 	"github.com/kubernetes-incubator/service-catalog/pkg/registry/servicecatalog/binding"
 	"github.com/kubernetes-incubator/service-catalog/pkg/registry/servicecatalog/clusterservicebroker"
 	"github.com/kubernetes-incubator/service-catalog/pkg/registry/servicecatalog/clusterserviceclass"
@@ -191,100 +187,4 @@
 	retDestroyFunc func(),
 ) generic.RESTOptionsGetter {
 	return GetRESTOptionsHelper{retStorageInterface, retDestroyFunc}
-<<<<<<< HEAD
-}
-func TestV1Beta1Storage(t *testing.T) {
-	provider := StorageProvider{
-		DefaultNamespace: "test-default",
-		StorageType:      server.StorageTypeEtcd,
-		RESTClient:       nil,
-	}
-	configSource := serverstorage.NewResourceConfig()
-	roGetter := testRESTOptionsGetter(nil, func() {})
-	storageMap, err := provider.v1beta1Storage(configSource, roGetter)
-	if err != nil {
-		t.Fatalf("error getting v1beta1 storage (%s)", err)
-	}
-	_, brokerStorageExists := storageMap["clusterservicebrokers"]
-	if !brokerStorageExists {
-		t.Fatalf("no broker storage found")
-	}
-	// TODO: do stuff with broker storage
-	_, brokerStatusStorageExists := storageMap["clusterservicebrokers/status"]
-	if !brokerStatusStorageExists {
-		t.Fatalf("no service broker status storage found")
-	}
-	// TODO: do stuff with broker status storage
-
-	_, serviceClassStorageExists := storageMap["clusterserviceclasses"]
-	if !serviceClassStorageExists {
-		t.Fatalf("no service class storage found")
-	}
-	// TODO: do stuff with service class storage
-
-	_, instanceStorageExists := storageMap["serviceinstances"]
-	if !instanceStorageExists {
-		t.Fatalf("no service instance storage found")
-	}
-	// TODO: do stuff with instance storage
-
-	_, bindingStorageExists := storageMap["servicebindings"]
-	if !bindingStorageExists {
-		t.Fatalf("no service instance credential storage found")
-	}
-	// TODO: do stuff with binding storage
-
-}
-
-func checkStatusStorageType(t *testing.T, s rest.Storage) {
-	// Status is New & Get & Update ONLY
-	if _, isStandardStorage := s.(rest.Storage); !isStandardStorage {
-		t.Errorf("not compliant to storage interface for %q", s)
-	}
-	if _, isStandardStorage := s.(rest.Updater); !isStandardStorage {
-		t.Errorf("not compliant to updaterer interface for %q", s)
-	}
-	if _, isStandardStorage := s.(rest.Getter); !isStandardStorage {
-		t.Errorf("not compliant to getter interface for %q", s)
-	}
-	// NONE of these things
-	if _, isStandardStorage := s.(rest.Lister); isStandardStorage {
-		t.Errorf("%q was a lister but should not be", s)
-	}
-	if _, isStandardStorage := s.(rest.Creater); isStandardStorage {
-		t.Errorf("%q was a creater but should not be", s)
-	}
-	if _, isStandardStorage := s.(rest.GracefulDeleter); isStandardStorage {
-		t.Errorf("%q was a graceful delete but should not be", s)
-	}
-	if _, isStandardStorage := s.(rest.CollectionDeleter); isStandardStorage {
-		t.Errorf("%q was a collection deleter but should not be", s)
-	}
-	if _, isStandardStorage := s.(rest.Watcher); isStandardStorage {
-		t.Errorf("%q was a watcher but should not be", s)
-	}
-	if _, isStandardStorage := s.(rest.StandardStorage); isStandardStorage {
-		t.Errorf("%q was a StandardStorage but should not be", s)
-	}
-}
-
-// TestCheckStatusRESTTypes ensures that our Status storage types fulfill the
-// specific interfaces that are expected and no more. This is similar to what is
-// done internally to the apiserver when it is deciding what http verbs to
-// expose on each resource. For status, we only want to support GET and a form
-// of update like PATCH. This could partly be done by type var type-assertions
-// at the site of declaration, but because we want to explicitly determine that
-// an object does NOT implement some interface, it has to be done at runtime.
-func TestCheckStatusRESTTypes(t *testing.T) {
-	checkStatusStorageType(t, &clusterservicebroker.StatusREST{})
-	checkStatusStorageType(t, &servicebroker.StatusREST{})
-	checkStatusStorageType(t, &clusterserviceclass.StatusREST{})
-	checkStatusStorageType(t, &serviceclass.StatusREST{})
-	checkStatusStorageType(t, &clusterserviceplan.StatusREST{})
-	checkStatusStorageType(t, &serviceplan.StatusREST{})
-	checkStatusStorageType(t, &instance.StatusREST{})
-	checkStatusStorageType(t, &binding.StatusREST{})
-
-=======
->>>>>>> f6f0e41f
 }