--- conflicted
+++ resolved
@@ -19,11 +19,8 @@
 import (
 	"strings"
 	"unicode"
-<<<<<<< HEAD
-=======
 
 	"fmt"
->>>>>>> f6f0e41f
 
 	"github.com/spf13/cobra"
 )
@@ -37,42 +34,17 @@
 	Run() error
 }
 
-<<<<<<< HEAD
-// FormattedCommand represents a command that can have it's output
-// formatted
-type FormattedCommand interface {
-	// SetFormat sets the commands output format
-	SetFormat(format string)
-}
-
-=======
->>>>>>> f6f0e41f
 // PreRunE validates os args, and then saves them on the svcat command.
 func PreRunE(cmd Command) func(*cobra.Command, []string) error {
 	return func(c *cobra.Command, args []string) error {
 		if nsCmd, ok := cmd.(HasNamespaceFlags); ok {
 			nsCmd.ApplyNamespaceFlags(c.Flags())
-<<<<<<< HEAD
-=======
 		}
 		if scopedCmd, ok := cmd.(HasScopedFlags); ok {
 			scopedCmd.ApplyScopedFlags(c.Flags())
 		}
 		if fmtCmd, ok := cmd.(HasFormatFlags); ok {
 			err := fmtCmd.ApplyFormatFlags(c.Flags())
-			if err != nil {
-				return err
-			}
-		}
-		if classFilteredCmd, ok := cmd.(HasClassFlag); ok {
-			err := classFilteredCmd.ApplyClassFlag(c)
-			if err != nil {
-				return err
-			}
->>>>>>> f6f0e41f
-		}
-		if planFilteredCmd, ok := cmd.(HasPlanFlag); ok {
-			err := planFilteredCmd.ApplyPlanFlag(c)
 			if err != nil {
 				return err
 			}
@@ -112,33 +84,6 @@
 	}
 }
 
-<<<<<<< HEAD
-// AddOutputFlags adds common output flags to a command that can have variable output formats.
-func AddOutputFlags(flags *pflag.FlagSet) {
-	flags.StringP(
-		"output",
-		"o",
-		"",
-		"The output format to use. Valid options are table, json or yaml. If not present, defaults to table",
-	)
-}
-
-func determineOutputFormat(flags *pflag.FlagSet) (string, error) {
-	format, _ := flags.GetString("output")
-	format = strings.ToLower(format)
-
-	switch format {
-	case "", "table":
-		return "table", nil
-	case "json":
-		return "json", nil
-	case "yaml":
-		return "yaml", nil
-	default:
-		return "", fmt.Errorf("invalid --output format %q, allowed values are table, json and yaml", format)
-	}
-}
-
 // NormalizeExamples removes leading and trailing empty lines
 // from the command's Example string and normalizes the indentation
 // so that all examples across all commands are indented consistently.
@@ -158,27 +103,6 @@
 		indented := "  " + trimmed
 		indentedLines = append(indentedLines, indented)
 	}
-=======
-// NormalizeExamples removes leading and trailing empty lines
-// from the command's Example string and normalizes the indentation
-// so that all examples across all commands are indented consistently.
-func NormalizeExamples(examples string) string {
-	// TODO: this code copied from a pending PR: https://github.com/kubernetes/kubernetes/pull/64017; replace this with a call to that method when PR is merged
-	indentedLines := []string{}
-	var baseIndentation *string
-	for _, line := range strings.Split(examples, "\n") {
-		if baseIndentation == nil {
-			if len(strings.TrimSpace(line)) == 0 {
-				continue // skip initial lines that only contain whitespace
-			}
-			whitespaceAtFront := line[:strings.Index(line, strings.TrimSpace(line))]
-			baseIndentation = &whitespaceAtFront
-		}
-		trimmed := strings.TrimPrefix(line, *baseIndentation)
-		indented := "  " + trimmed
-		indentedLines = append(indentedLines, indented)
-	}
->>>>>>> f6f0e41f
 	indentedString := strings.Join(indentedLines, "\n")
 	return strings.TrimRightFunc(indentedString, unicode.IsSpace)
 }